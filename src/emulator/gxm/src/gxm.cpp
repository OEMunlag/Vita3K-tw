--- conflicted
+++ resolved
@@ -754,13 +754,8 @@
             return GL_CLAMP_TO_BORDER; // FIXME: Is this correct?
         case SCE_GXM_TEXTURE_ADDR_CLAMP_HALF_BORDER:
             return GL_CLAMP_TO_BORDER; // FIXME: Is this correct?
-<<<<<<< HEAD
         default:
-            LOG_WARN("Unsupported texture wrap mode translated: {:#08X}", src);
-=======
-        default: {
             LOG_WARN("Unsupported texture wrap mode translated: 0x{:08X}", src);
->>>>>>> d42a8782
             return GL_CLAMP_TO_EDGE;
         }
     }
@@ -773,13 +768,8 @@
             return GL_NEAREST;
         case SCE_GXM_TEXTURE_FILTER_LINEAR:
             return GL_LINEAR;
-<<<<<<< HEAD
         default:
-            LOG_WARN("Unsupported texture min/mag filter translated: {:#08X}", src);
-=======
-        default: {
             LOG_WARN("Unsupported texture min/mag filter translated: 0x{:08X}", src);
->>>>>>> d42a8782
             return GL_LINEAR;
         }
     }
@@ -801,7 +791,6 @@
         }
     }
 
-<<<<<<< HEAD
     void palette_texture_to_rgba_8(uint32_t *dst, const uint8_t *src, size_t width, size_t height, const uint32_t *palette) {
         const size_t stride = (width + 7) & ~7;
         for (size_t y = 0; y < height; ++y) {
@@ -810,22 +799,6 @@
             for (size_t x = 0; x < width; ++x) {
                 dst_row[x] = palette[src_row[x]];
             }
-=======
-    GLenum translate_type(SceGxmTextureFormat format) {
-        const auto base_format = texture::get_base_format(format);
-        switch (base_format) {
-        case SCE_GXM_TEXTURE_BASE_FORMAT_U4U4U4U4:
-            return GL_UNSIGNED_SHORT_4_4_4_4;
-        case SCE_GXM_TEXTURE_BASE_FORMAT_U8:
-        case SCE_GXM_TEXTURE_BASE_FORMAT_U8U8U8U8:
-            return GL_UNSIGNED_BYTE;
-        case SCE_GXM_TEXTURE_BASE_FORMAT_U5U6U5:
-            return GL_UNSIGNED_SHORT_5_6_5;
-        default: {
-            LOG_WARN("Unsupported translate type: 0x{:08X}", format);
-            return GL_UNSIGNED_BYTE;
-        }
->>>>>>> d42a8782
         }
     }
 } // namespace texture
